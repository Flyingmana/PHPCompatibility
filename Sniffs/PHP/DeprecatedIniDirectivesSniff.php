<?php
/**
 * PHPCompatibility_Sniffs_PHP_DeprecatedIniDirectivesSniff.
 *
 * PHP version 5.4
 *
 * @category  PHP
 * @package   PHPCompatibility
 * @author    Wim Godden <wim.godden@cu.be>
 * @copyright 2012 Cu.be Solutions bvba
 */

/**
 * PHPCompatibility_Sniffs_PHP_DeprecatedIniDirectivesSniff.
 *
 * Discourages the use of deprecated INI directives through ini_set() or ini_get().
 *
 * @category  PHP
 * @package   PHPCompatibility
 * @author    Wim Godden <wim.godden@cu.be>
 * @copyright 2012 Cu.be Solutions bvba
 */
class PHPCompatibility_Sniffs_PHP_DeprecatedIniDirectivesSniff implements PHP_CodeSniffer_Sniff
{
    /**
     * A list of deprecated INI directives
     *
     * @var array(string)
     */
    protected $deprecatedIniDirectives = array(
        'define_syslog_variables' => array(
            '5.3' => false,
            '5.4' => true
        ),
        'register_globals' => array(
            '5.3' => false,
            '5.4' => true
        ),
        'register_long_arrays' => array(
            '5.3' => false,
            '5.4' => true
        ),
        'magic_quotes_gpc' => array(
            '5.3' => false,
            '5.4' => true
        ),
        'magic_quotes_runtime' => array(
            '5.3' => false,
            '5.4' => true
        ),
        'magic_quotes_sybase' => array(
            '5.3' => false,
            '5.4' => true
        ),
        'allow_call_time_pass_reference' => array(
            '5.3' => false,
            '5.4' => true
        ),
        'highlight.bg' => array(
            '5.3' => false,
            '5.4' => true
        ),
        'session.bug_compat_42' => array(
            '5.3' => false,
            '5.4' => true
        ),
        'session.bug_compat_warn' => array(
            '5.3' => false,
            '5.4' => true
        ),
        'y2k_compliance' => array(
            '5.3' => false,
            '5.4' => true
        ),
        'zend.ze1_compatibility_mode' => array(
            '5.3' => false,
            '5.4' => true
        ),
        'safe_mode' => array(
            '5.3' => false,
            '5.4' => true
        ),
        'safe_mode_gid' => array(
            '5.3' => false,
            '5.4' => true
        ),
        'safe_mode_include_dir' => array(
            '5.3' => false,
            '5.4' => true
        ),
        'safe_mode_exec_dir' => array(
            '5.3' => false,
            '5.4' => true
        ),
        'safe_mode_allowed_env_vars' => array(
            '5.3' => false,
            '5.4' => true
        ),
        'safe_mode_protected_env_vars' => array(
            '5.3' => false,
            '5.4' => true
        ),
    );

    /**
     * Returns an array of tokens this test wants to listen for.
     *
     * @return array
     */
    public function register()
    {
        return array(T_STRING);

    }//end register()

    /**
     * Processes this test, when one of its tokens is encountered.
     *
     * @param PHP_CodeSniffer_File $phpcsFile The file being scanned.
     * @param int                  $stackPtr  The position of the current token in the
     *                                        stack passed in $tokens.
     *
     * @return void
     */
    public function process(PHP_CodeSniffer_File $phpcsFile, $stackPtr)
    {
        $tokens = $phpcsFile->getTokens();

        $ignore = array(
                   T_DOUBLE_COLON,
                   T_OBJECT_OPERATOR,
                   T_FUNCTION,
                   T_CONST,
                  );

        $prevToken = $phpcsFile->findPrevious(T_WHITESPACE, ($stackPtr - 1), null, true);
        if (in_array($tokens[$prevToken]['code'], $ignore) === true) {
            // Not a call to a PHP function.
            return;
        }

        $function = strtolower($tokens[$stackPtr]['content']);
        if ($function != 'ini_get' && $function != 'ini_set') {
            return;
        }
        $iniToken = $phpcsFile->findNext(T_CONSTANT_ENCAPSED_STRING, $stackPtr, null);
        if (in_array(str_replace("'", "", $tokens[$iniToken]['content']), array_keys($this->deprecatedIniDirectives)) === false) {
            return;
        }
        
        $error = '';
        
        foreach ($this->deprecatedIniDirectives[str_replace("'", "", $tokens[$iniToken]['content'])] as $version => $forbidden)
        {
            if (
                !isset($phpcsFile->phpcs->cli->settingsStandard['testVersion'])
                ||
                (
                    isset($phpcsFile->phpcs->cli->settingsStandard['testVersion'])
                    &&
                    version_compare($phpcsFile->phpcs->cli->settingsStandard['testVersion'], $version) >= 0
                )
            ) {
                if ($forbidden === true) {
                    $error .= " forbidden";
                } else {
                    $error .= " deprecated";
                }
                $error .= " in PHP " . $version . " and ";
            }
<<<<<<< HEAD
            $error .= " in PHP " . $version . " and";
        }
        $error = substr($error, 0, strlen($error) - 4) . ".";
=======
        }
        
        if (strlen($error) > 0) {
            $error = "INI directive " . $tokens[$iniToken]['content'] . " is" . $error;
            $error = substr($error, 0, strlen($error) - 5) . ".";
>>>>>>> b76c01e7

            $phpcsFile->addWarning($error, $stackPtr);
        }

    }//end process()


}//end class<|MERGE_RESOLUTION|>--- conflicted
+++ resolved
@@ -152,33 +152,27 @@
         
         foreach ($this->deprecatedIniDirectives[str_replace("'", "", $tokens[$iniToken]['content'])] as $version => $forbidden)
         {
-            if (
+            if (
                 !isset($phpcsFile->phpcs->cli->settingsStandard['testVersion'])
                 ||
                 (
-                    isset($phpcsFile->phpcs->cli->settingsStandard['testVersion'])
-                    &&
+                    isset($phpcsFile->phpcs->cli->settingsStandard['testVersion'])
+                    &&
                     version_compare($phpcsFile->phpcs->cli->settingsStandard['testVersion'], $version) >= 0
-                )
-            ) {
+                )
+            ) {
                 if ($forbidden === true) {
                     $error .= " forbidden";
                 } else {
                     $error .= " deprecated";
                 }
-                $error .= " in PHP " . $version . " and ";
+                $error .= " in PHP " . $version . " and";
             }
-<<<<<<< HEAD
-            $error .= " in PHP " . $version . " and";
-        }
-        $error = substr($error, 0, strlen($error) - 4) . ".";
-=======
         }
         
         if (strlen($error) > 0) {
             $error = "INI directive " . $tokens[$iniToken]['content'] . " is" . $error;
-            $error = substr($error, 0, strlen($error) - 5) . ".";
->>>>>>> b76c01e7
+            $error = substr($error, 0, strlen($error) - 4) . ".";
 
             $phpcsFile->addWarning($error, $stackPtr);
         }
